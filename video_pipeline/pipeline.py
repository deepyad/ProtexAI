import time
import logging
import yaml
import cv2
from collections import defaultdict
from pathlib import Path
from prometheus_client import start_http_server
from imagehash import phash
from PIL import Image
from ultralytics import YOLO
<<<<<<< HEAD
from .metrics import metrics  # Changed to relative import
from .utility import generate_report, calculate_deduplication_metrics, model_perf_metrics
from .yolo_utils import load_detection_model, detect_objects  # Fixed typo and made relative
=======
from metrics import metrics  # Primary metrics source
from utility import generate_report, calculate_deduplication_metrics, model_perf_metrics
from yolo_utils import load_detection_model, detect_objects
>>>>>>> 149927dd
import argparse

# Configure logging
logging.basicConfig(
    level=logging.INFO,
    format='%(asctime)s - %(levelname)s - %(message)s'
)
logger = logging.getLogger(__name__)



def process_video(input_path, output_dir, config_path):
    logger.info("Starting video processing pipeline")
    
    cap = None
    all_detections = []  # Moved outside try block to maintain scope
    hashes = set() 
    try:
        # Load config
        with open(config_path) as f:
            config = yaml.safe_load(f)

        # Load detection model
        model = load_detection_model(config)

        # Video loading timing
        load_start = time.time()
        cap = cv2.VideoCapture(input_path)
        if not cap.isOpened():
            raise RuntimeError(f"Failed to open video file: {input_path}")
        metrics.timings['video_loading'] = time.time() - load_start

        # Initialize metrics
        if metrics.frame_drops is not None:
            metrics.frame_drops.set(0)

        # Deduplication setup
        # hashes = set()
        threshold = config.get('deduplication', {}).get('threshold', 2)

        while True:
            metrics.frame_counts['total'] += 1
            read_start = time.time()
            
            ret, frame = cap.read()
            if not ret:
                metrics.frame_counts['dropped'] += 1
                if metrics.frame_drops is not None:
                    metrics.frame_drops.inc()
                break

            # Convert frame for hashing
            pil_image = Image.fromarray(cv2.cvtColor(frame, cv2.COLOR_BGR2RGB))
            current_hash = phash(pil_image)
            
            # Check for duplicates
            duplicate = any((current_hash - existing_hash) < threshold 
                          for existing_hash in hashes)
            if duplicate:
                metrics.frame_counts['duplicates'] += 1
                continue
            hashes.add(current_hash)

            # Update frames processed metric
            if metrics.frames_processed is not None:
                metrics.frames_processed.inc()

            # Frame processing
            proc_start = time.time()
            detections = detect_objects(frame, model)
            all_detections.extend(detections)  # Collect all detections
            metrics.timings['frame_processing'] += time.time() - proc_start
            

            for det in detections:
                metrics.detections[det['class']] += 1
                if metrics.detections_count is not None:
                    metrics.detections_count.labels(object_class=det['class']).inc()


            # Save frame
            save_start = time.time()

            Path(output_dir).mkdir(parents=True, exist_ok=True)
            # cv2.imwrite(f"{output_dir}/frame_{metrics.frame_counts['success']:06d}.jpg", frame)
            
            if frame is not None and frame.size > 0:
                cv2.imwrite(f"{output_dir}/frame_{metrics.frame_counts['success']:06d}.jpg", frame)
            else:
                logger.warning(f"Skipping invalid frame {metrics.frame_counts['success']}")
            metrics.frame_counts['success'] += 1
            metrics.timings['io'] += time.time() - save_start
            # Update processing time metric
            if metrics.processing_time is not None:
                metrics.processing_time.observe(time.time() - read_start)
            
        # Calculate metrics
        dedup_metrics = calculate_deduplication_metrics(
            total_frames=metrics.frame_counts['total'],
            unique_frames=metrics.frame_counts['success']
        )

        perf_metrics = model_perf_metrics(all_detections)

        # Log and generate report
        logger.info(f"Deduplication Metrics: {dedup_metrics}")
        logger.info(f"Model Performance Metrics: {perf_metrics}")
        generate_report(metrics, output_dir, dedup_metrics, perf_metrics)

    except Exception as e:
        logger.error(f"Pipeline failed: {str(e)}")
        raise
    finally:
        if cap is not None:
            cap.release()
        logger.info("Pipeline completed with metrics: %s", {
            'frame_counts': metrics.frame_counts,
            'detections': dict(metrics.detections),
            'timings': metrics.timings,
            'duplicates': len(hashes)
        })

if __name__ == "__main__":
    parser = argparse.ArgumentParser(description="Video processing pipeline")
    parser.add_argument("--input-video", required=True, help="Path to input video file")
    parser.add_argument("--output-dir", required=True, help="Directory to save output images/annotations")
    parser.add_argument("--model-config", default="default_model_config.yaml", help="Path to model config YAML")
    args = parser.parse_args()

    # Start Prometheus metrics server (if needed)
    start_http_server(8000)

    process_video(
        input_path=args.input_video,
        output_dir=args.output_dir,
        config_path=args.model_config
    )<|MERGE_RESOLUTION|>--- conflicted
+++ resolved
@@ -8,15 +8,9 @@
 from imagehash import phash
 from PIL import Image
 from ultralytics import YOLO
-<<<<<<< HEAD
 from .metrics import metrics  # Changed to relative import
 from .utility import generate_report, calculate_deduplication_metrics, model_perf_metrics
 from .yolo_utils import load_detection_model, detect_objects  # Fixed typo and made relative
-=======
-from metrics import metrics  # Primary metrics source
-from utility import generate_report, calculate_deduplication_metrics, model_perf_metrics
-from yolo_utils import load_detection_model, detect_objects
->>>>>>> 149927dd
 import argparse
 
 # Configure logging
