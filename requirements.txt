opencv-python-headless==4.6.0.66
numpy==1.23.5
pyyaml==6.0
tqdm==4.65.0
# for dedup of images
imagehash==4.3.1
Pillow==10.0.0
jsonschema==4.17.3
# For Yolo object detection
ultralytics==8.0.0
<<<<<<< HEAD
# Observability
prometheus-client==0.20.0  
# Testing 
pytest==8.4.0  
=======
prometheus-client==0.20.0

>>>>>>> 149927dd
<|MERGE_RESOLUTION|>--- conflicted
+++ resolved
@@ -8,12 +8,8 @@
 jsonschema==4.17.3
 # For Yolo object detection
 ultralytics==8.0.0
-<<<<<<< HEAD
 # Observability
 prometheus-client==0.20.0  
 # Testing 
 pytest==8.4.0  
-=======
-prometheus-client==0.20.0
 
->>>>>>> 149927dd
